--- conflicted
+++ resolved
@@ -69,11 +69,7 @@
   }
 
   public lookUp(num_shards: number, str: string) {
-<<<<<<< HEAD
-    return (this.hashFunction(str) % num_shards);
-=======
     return this.hashFunction(str) % num_shards;
->>>>>>> 3b3af7e7
   }
 
   public hashFunction(str: string) {
@@ -82,19 +78,11 @@
     let hash_value = 0;
     let p_pow = 1;
     for (let i = 0; i < str.length; i++) {
-<<<<<<< HEAD
-      let c = str.charCodeAt(i);
-      hash_value = (hash_value + (c - 98) * p_pow) % m;
-      p_pow = (p_pow * p) % m;
-    }
-        
-=======
       const c = str.charCodeAt(i);
       hash_value = (hash_value + (c - 98) * p_pow) % m;
       p_pow = (p_pow * p) % m;
     }
 
->>>>>>> 3b3af7e7
     return hash_value;
   }
 }
